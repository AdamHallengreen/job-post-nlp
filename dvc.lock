schema: '2.0'
stages:
  preprocessing:
    cmd: python .\src\job_post_nlp\preprocess.py
    deps:
    - path: .\data\Jobnet.xlsx
      hash: md5
      md5: 26964e5ea3bf422d0f744b6fab9af448
      size: 13307578
    - path: .\src\job_post_nlp\preprocess.py
      hash: md5
      md5: 4eb6c9d8c1f422fe7eeb41ed97b9b03e
      size: 2643
    params:
      params.yaml:
        preprocess.nobs: 200
    outs:
    - path: .\data\tokenized_texts.json
      hash: md5
      md5: 0a9d5afdc2f26252952fa9f8e9e8e333
      size: 1858145
  most_common:
    cmd: python .\src\job_post_nlp\models\most_common.py
    deps:
    - path: .\data\tokenized_texts.json
      hash: md5
      md5: 0a9d5afdc2f26252952fa9f8e9e8e333
      size: 1858145
    - path: .\src\job_post_nlp\models\most_common.py
      hash: md5
      md5: 3736fd63878b39f6bc17e28d3efd384c
      size: 3875
    params:
      params.yaml:
        most_common.top_n: 10
    outs:
    - path: .\outputs\most_common_words.json
      hash: md5
      md5: 89d9bd93722fbdfaeddd476bc754cb03
      size: 442
    - path: .\outputs\most_common_words_bar_plot.png
      hash: md5
      md5: d3f6cb49e97b488b43f4caa755f2ca9f
      size: 17044
  prepare:
    cmd: python src/job_post_nlp/prepare.py
    deps:
    - path: data/Jobnet.xlsx
      hash: md5
      md5: 26964e5ea3bf422d0f744b6fab9af448
      size: 13307578
    - path: src/job_post_nlp/prepare.py
      hash: md5
<<<<<<< HEAD
      md5: 18351c7d357fd7c64d53777dd5130f31
      size: 8228
=======
      md5: 618bb08a5bbde9927f0f66bad05c8ad0
      size: 10174
>>>>>>> df6bcb60
    params:
      params.yaml:
        prepare:
          settings:
            nobs: 1000
            batch_size: 50
            threads: 4
          preprocessing:
            model: da_core_news_sm
            pipeline:
            - tok2vec
            - lemmatizer
            keep_negations: true
          tdm:
            tdm_cell: binary
            ngram_n: 2
            min_df:
            - 1
            - 0.01
            - 0.01
            - 0.01
            - 0.01
    outs:
    - path: data/corpus.spacy
      hash: md5
<<<<<<< HEAD
      md5: b9dcd3e5e3f19ed0f76bab35b48162c9
      size: 5379956
    - path: data/tdm.parquet
      hash: md5
      md5: a7f21edd92161cf1f37558bdc3edf93d
      size: 10467511
=======
      md5: dd2cb7e79d8a65c1bf93fc388d1d38f6
      size: 50326632
    - path: data/tdm.parquet
      hash: md5
      md5: dd111c5079701dc9631d8b469f1aa157
      size: 37724823
>>>>>>> df6bcb60
  train:
    cmd: python src/job_post_nlp/train.py
    deps:
    - path: data/tdm.parquet
      hash: md5
<<<<<<< HEAD
      md5: a7f21edd92161cf1f37558bdc3edf93d
      size: 10467511
    - path: src/job_post_nlp/train.py
      hash: md5
      md5: 2b2deb37b0d8fec18d25c2cac05c30f9
      size: 3211
=======
      md5: dd111c5079701dc9631d8b469f1aa157
      size: 37724823
    - path: src/job_post_nlp/train.py
      hash: md5
      md5: 0c805c7db1922ab07b142f22b098c660
      size: 2297
>>>>>>> df6bcb60
    params:
      params.yaml:
        train:
          settings:
            verbose: false
            max_iter: 200
            seed: 17
          corex:
            n_topics: 50
            anchors:
            anchor_strength:
    outs:
    - path: models/corex_model.pkl
      hash: md5
<<<<<<< HEAD
      md5: cb8c97d9dd787d834bfb33aad39b2d22
      size: 60548823
=======
      md5: a41fa83addd31753c8ae2aa819e295e8
      size: 212267752
>>>>>>> df6bcb60
  evaluate:
    cmd: python src/job_post_nlp/evaluate.py
    deps:
    - path: models/corex_model.pkl
      hash: md5
<<<<<<< HEAD
      md5: cb8c97d9dd787d834bfb33aad39b2d22
      size: 60548823
    - path: src/job_post_nlp/evaluate.py
      hash: md5
      md5: daecdc5df51cd9623db44f1c70dfdf76
      size: 5147
=======
      md5: a41fa83addd31753c8ae2aa819e295e8
      size: 212267752
    - path: src/job_post_nlp/evaluate.py
      hash: md5
      md5: a78351d316d5a0c66b8d244f90b3c5c2
      size: 5826
>>>>>>> df6bcb60
<|MERGE_RESOLUTION|>--- conflicted
+++ resolved
@@ -51,13 +51,8 @@
       size: 13307578
     - path: src/job_post_nlp/prepare.py
       hash: md5
-<<<<<<< HEAD
       md5: 18351c7d357fd7c64d53777dd5130f31
       size: 8228
-=======
-      md5: 618bb08a5bbde9927f0f66bad05c8ad0
-      size: 10174
->>>>>>> df6bcb60
     params:
       params.yaml:
         prepare:
@@ -83,79 +78,39 @@
     outs:
     - path: data/corpus.spacy
       hash: md5
-<<<<<<< HEAD
       md5: b9dcd3e5e3f19ed0f76bab35b48162c9
       size: 5379956
     - path: data/tdm.parquet
       hash: md5
       md5: a7f21edd92161cf1f37558bdc3edf93d
       size: 10467511
-=======
-      md5: dd2cb7e79d8a65c1bf93fc388d1d38f6
-      size: 50326632
-    - path: data/tdm.parquet
-      hash: md5
-      md5: dd111c5079701dc9631d8b469f1aa157
-      size: 37724823
->>>>>>> df6bcb60
   train:
     cmd: python src/job_post_nlp/train.py
     deps:
     - path: data/tdm.parquet
       hash: md5
-<<<<<<< HEAD
       md5: a7f21edd92161cf1f37558bdc3edf93d
       size: 10467511
     - path: src/job_post_nlp/train.py
       hash: md5
       md5: 2b2deb37b0d8fec18d25c2cac05c30f9
       size: 3211
-=======
-      md5: dd111c5079701dc9631d8b469f1aa157
-      size: 37724823
-    - path: src/job_post_nlp/train.py
-      hash: md5
-      md5: 0c805c7db1922ab07b142f22b098c660
-      size: 2297
->>>>>>> df6bcb60
     params:
-      params.yaml:
-        train:
-          settings:
-            verbose: false
-            max_iter: 200
-            seed: 17
-          corex:
-            n_topics: 50
             anchors:
             anchor_strength:
     outs:
     - path: models/corex_model.pkl
       hash: md5
-<<<<<<< HEAD
       md5: cb8c97d9dd787d834bfb33aad39b2d22
       size: 60548823
-=======
-      md5: a41fa83addd31753c8ae2aa819e295e8
-      size: 212267752
->>>>>>> df6bcb60
   evaluate:
     cmd: python src/job_post_nlp/evaluate.py
     deps:
     - path: models/corex_model.pkl
       hash: md5
-<<<<<<< HEAD
       md5: cb8c97d9dd787d834bfb33aad39b2d22
       size: 60548823
     - path: src/job_post_nlp/evaluate.py
       hash: md5
       md5: daecdc5df51cd9623db44f1c70dfdf76
-      size: 5147
-=======
-      md5: a41fa83addd31753c8ae2aa819e295e8
-      size: 212267752
-    - path: src/job_post_nlp/evaluate.py
-      hash: md5
-      md5: a78351d316d5a0c66b8d244f90b3c5c2
-      size: 5826
->>>>>>> df6bcb60
+      size: 5147
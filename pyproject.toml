[project]
name = "job-post-nlp"
version = "0.0.1"
description = "This is a template repository for Python projects that use uv for their dependency management."
authors = [
    { name = "Adam Hallengreen", email = "adamhallengreen@econ.ku.dk", website = "https://sites.google.com/view/adamhallengreen" },
    { name = "Asker Nygaard Christensen", email = "anc@econ.ku.dk", website =  "https://sites.google.com/view/askernygaardchristensen"}
]
readme = "README.md"
keywords = ['python']
requires-python = ">=3.12,<3.13"
classifiers = [
    "Intended Audience :: Developers",
    "Programming Language :: Python",
    "Programming Language :: Python :: 3",
    "Programming Language :: Python :: 3.12",
    "Topic :: Software Development :: Libraries :: Python Modules",
]
dependencies = [
    "da-core-news-sm",
    "dvc>=3.59.1",
    "dvclive>=3.48.2",
    "matplotlib>=3.9.4",
    "pandas>=2.2.3",
    "polars[calamine]>=1.29.0",
    "polars-lts-cpu[calamine]>=1.26.0 ; sys_platform == 'darwin'",
    "pyyaml>=6.0.2",
    "spacy==3.8.3",
    "tqdm>=4.67.1",
    "scikit-learn>=1.6.1",
    "corextopic>=1.1",
    "scipy>=1.15.3",
<<<<<<< HEAD
    "hydra-core>=1.3.2",
    "omegaconf>=2.3.0",
=======
    "lingua-language-detector>=2.1.0",
>>>>>>> df6bcb60
]

[project.urls]
Repository = "https://github.com/AdamHallengreen/job-post-nlp"

[dependency-groups]
dev = [
    "pytest>=7.2.0",
    "pre-commit>=2.20.0",
    "tox-uv>=1.11.3",
    "deptry>=0.23.0",
    "mypy>=0.991",
    "ruff>=0.11.5",
    "ipykernel>=6.29.5",
    "jupyterlab>=4.4.1",
    "notebook>=7.4.1",
    "types-pyyaml>=6.0.12.20250402",
    "types-tqdm>=4.67.0.20250417",
    "pandas-stubs>=2.2.3.250308",
]

[build-system]
requires = ["hatchling"]
build-backend = "hatchling.build"



[tool.mypy]
files = ["src"]
disallow_untyped_defs = true
disallow_any_unimported = true
no_implicit_optional = true
check_untyped_defs = true
warn_return_any = true
warn_unused_ignores = true
show_error_codes = true
plugins = []

[[tool.mypy.overrides]]
module = "sklearn.*"
ignore_missing_imports = true

[tool.pytest.ini_options]
testpaths = ["tests"]

[tool.ruff]
target-version = "py39"
line-length = 120
fix = true
exclude = ["stubs"]

[tool.ruff.lint]
select = [
    # flake8-2020
    "YTT",
    # flake8-bandit
    "S",
    # flake8-bugbear
    "B",
    # flake8-builtins
    "A",
    # flake8-comprehensions
    "C4",
    # flake8-debugger
    "T10",
    # flake8-simplify
    "SIM",
    # isort
    "I",
    # mccabe
    "C90",
    # pycodestyle
    "E", "W",
    # pyflakes
    "F",
    # pygrep-hooks
    "PGH",
    # pyupgrade
    "UP",
    # ruff
    "RUF",
    # tryceratops
    "TRY",
]
ignore = [
    # LineTooLong
    "E501",
    # DoNotAssignLambda
    "E731",
]

[tool.ruff.lint.per-file-ignores]
"tests/*" = ["S101"]

[tool.ruff.format]
preview = true

[tool.uv.sources]
da-core-news-sm = { url = "https://github.com/explosion/spacy-models/releases/download/da_core_news_sm-3.8.0/da_core_news_sm-3.8.0-py3-none-any.whl" }<|MERGE_RESOLUTION|>--- conflicted
+++ resolved
@@ -30,12 +30,9 @@
     "scikit-learn>=1.6.1",
     "corextopic>=1.1",
     "scipy>=1.15.3",
-<<<<<<< HEAD
     "hydra-core>=1.3.2",
     "omegaconf>=2.3.0",
-=======
     "lingua-language-detector>=2.1.0",
->>>>>>> df6bcb60
 ]
 
 [project.urls]
